import os
import sys
from setuptools import setup, Extension
from setuptools.command.sdist import sdist
from setuptools.command.build_ext import build_ext


class CustomBuildExtCommand(build_ext):
    """Customized setuptools build_ext command - checks numpy is installed."""
    def run(self):

        # Check numpy is installed before trying to find the location
        # of numpy headers

        try:
            import numpy
        except ImportError:
            raise ImportError('numpy need to be installed before GAMtools can be '
                              'compiled. Try installing with "pip install numpy" '
                              'before installing GAMtools.')

        self.include_dirs.append(numpy.get_include())

        build_ext.run(self)


class custom_cythonize_sdist(sdist):
    def run(self):
        # Make sure the compiled Cython files in the distribution are up-to-date
        from Cython.Build import cythonize
        cythonize([
                   "lib/gamtools/cosegregation_internal.pyx",
                   "lib/gamtools/mirnylib_numutils_internal.pyx",
        ], language_level = "3")
        sdist.run(self)

# Utility function to read the README file.
# Used for the long_description.  It's nice, because now 1) we have a top level
# README file and 2) it's easier to type in the README file than to put a raw
# string in below ...
def read(fname):
    return open(os.path.join(os.path.dirname(__file__), fname)).read()

setup(
    name = "gamtools",
<<<<<<< HEAD
    version = "2.0.0-alpha1",
=======
    version = "2.0.0alpha6",
>>>>>>> 3e7f481f
    author = "Rob Beagrie",
    author_email = "rob@beagrie.co.uk",
    url = "https://gam.tools",
    description = ("A package containing some utilities for analyzing GAM data."),
    license = "Apache2.0",
    package_dir = {'': 'lib'},
    packages=['gamtools', 'gamtools.qc'],
    ext_modules = [Extension('gamtools.cosegregation_internal',
                   ["lib/gamtools/cosegregation_internal.c"]),
                   Extension('gamtools.mirnylib_numutils_internal',
                      ["lib/gamtools/mirnylib_numutils_internal.c"],),
                   ],
    cmdclass = {
      'sdist': custom_cythonize_sdist,
      'build_ext': CustomBuildExtCommand,
    },
    install_requires=[
      'numpy',
      'scipy',
      'pandas',
      'wrapit>=0.3.0',
      'pytest'],
    extras_require={
      ':python_version<"3.0"': ['doit==0.29.0'],
      ':python_version>="3.0"': ['doit==0.30.0'],
      ':python_version<"3.0"': ['mock'],
    },
    entry_points = {
                    'console_scripts': [
                        'gamtools = gamtools.main:main',
                        'create_empty_bedgraph = gamtools.utils:empty_bedgraph_from_cmdline',
                    ]
                   },
    long_description=read('README.md'),
    include_package_data=True,
    classifiers=[
        "Development Status :: 5 - Production/Stable",
        "Intended Audience :: Science/Research",
        "Topic :: Scientific/Engineering :: Bio-Informatics",
        "License :: OSI Approved :: Apache Software License",
    ],
)<|MERGE_RESOLUTION|>--- conflicted
+++ resolved
@@ -43,11 +43,7 @@
 
 setup(
     name = "gamtools",
-<<<<<<< HEAD
-    version = "2.0.0-alpha1",
-=======
     version = "2.0.0alpha6",
->>>>>>> 3e7f481f
     author = "Rob Beagrie",
     author_email = "rob@beagrie.co.uk",
     url = "https://gam.tools",
