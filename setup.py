import os
from distutils.extension import Extension
from setuptools import setup
<<<<<<< HEAD

failed_imports = []

try:
    from Cython.Build import cythonize
except ImportError:
    failed_imports.append('cython')

try:
    import numpy
except ImportError:
    failed_imports.append('numpy')

if len(failed_imports) > 0:
    raise ImportError('{} need to be installed before GAMtools can be '
                      'compiled. Try installing them with "pip '
                      'install {}" before installing GAMtools.'.format(
                          ' and '.join(failed_imports),
                          ' '.join(failed_imports)))
=======
>>>>>>> cc3e3a2f

# Utility function to read the README file.
# Used for the long_description.  It's nice, because now 1) we have a top level
# README file and 2) it's easier to type in the README file than to put a raw
# string in below ...
def read(fname):
    return open(os.path.join(os.path.dirname(__file__), fname)).read()

setup(
    name = "gamtools",
    version = "0.0.1",
    author = "Rob Beagrie",
    author_email = "rob@beagrie.com",
    description = ("A package containing some utilities for analyzing GAM data."),
    license = "BSD",
    packages=['gamtools'],
<<<<<<< HEAD
    install_requires=['numpy', 'scipy', 'doit', 'pandas', 'wrapit'],
    ext_modules = cythonize("gamtools/cosegregation_internal.pyx"),
    include_dirs=[numpy.get_include()],
=======
    install_requires=['numpy', 'scipy', 'doit', 'pandas'],
    ext_modules = [Extension('gamtools.cosegregation_internal',
                            ["gamtools/cosegregation_internal.c"])],
>>>>>>> cc3e3a2f
    entry_points = {
                    # TODO: make new EIYBrowse filetypes using IO functions in gamtools.matrix
                    #'EIYBrowse.filetypes': [
                    #    'gam_segmentation_file = gamtools.segmentation:GamSegmentationFile',
                    #],
                    'console_scripts': [
                        'gamtools = gamtools.main:main',
                        'create_empty_bedgraph = gamtools.utils:empty_bedgraph_from_cmdline',
                    ]
                   },
    long_description=read('README'),
    classifiers=[
        "Development Status :: 3 - Alpha",
        "Topic :: Utilities",
        "License :: OSI Approved :: BSD License",
    ],
)<|MERGE_RESOLUTION|>--- conflicted
+++ resolved
@@ -1,7 +1,6 @@
 import os
 from distutils.extension import Extension
 from setuptools import setup
-<<<<<<< HEAD
 
 failed_imports = []
 
@@ -21,8 +20,6 @@
                       'install {}" before installing GAMtools.'.format(
                           ' and '.join(failed_imports),
                           ' '.join(failed_imports)))
-=======
->>>>>>> cc3e3a2f
 
 # Utility function to read the README file.
 # Used for the long_description.  It's nice, because now 1) we have a top level
@@ -39,15 +36,10 @@
     description = ("A package containing some utilities for analyzing GAM data."),
     license = "BSD",
     packages=['gamtools'],
-<<<<<<< HEAD
     install_requires=['numpy', 'scipy', 'doit', 'pandas', 'wrapit'],
-    ext_modules = cythonize("gamtools/cosegregation_internal.pyx"),
     include_dirs=[numpy.get_include()],
-=======
-    install_requires=['numpy', 'scipy', 'doit', 'pandas'],
     ext_modules = [Extension('gamtools.cosegregation_internal',
                             ["gamtools/cosegregation_internal.c"])],
->>>>>>> cc3e3a2f
     entry_points = {
                     # TODO: make new EIYBrowse filetypes using IO functions in gamtools.matrix
                     #'EIYBrowse.filetypes': [
