import os
import sys
from setuptools import setup, Extension
<<<<<<< HEAD

def parse_setuppy_commands():
    """Check the commands and respond appropriately (avoid
    parsing Cython and template files if False).
    """
    args = sys.argv[1:]

    if not args:
        # User forgot to give an argument probably, let setuptools handle that.
        return True

    info_commands = ['--help-commands', '--name', '--version', '-V',
                     '--fullname', '--author', '--author-email',
                     '--maintainer', '--maintainer-email', '--contact',
                     '--contact-email', '--url', '--license', '--description',
                     '--long-description', '--platforms', '--classifiers',
                     '--keywords', '--provides', '--requires', '--obsoletes',
                     'egg_info', 'install_egg_info', 'rotate']

    for command in info_commands:
        if command in args:
            return False
    else:
        return True


if parse_setuppy_commands():

    from Cython.Distutils import build_ext
=======
from setuptools.command.sdist import sdist
from setuptools.command.build_ext import build_ext
>>>>>>> 3b3228d8

    class CustomBuildExtCommand(build_ext):
        """Customized setuptools build_ext command - checks numpy is installed."""
        def run(self):

            # Check numpy is installed before trying to find the location
            # of numpy headers

            try:
                import numpy
            except ImportError:
                raise ImportError('numpy need to be installed before GAMtools can be '
                                  'compiled. Try installing with "pip install numpy" '
                                  'before installing GAMtools.')

            self.include_dirs.append(numpy.get_include())
            self.include_dirs.append('lib/gamtools/data/include')

            build_ext.run(self)

else:

    from setuptools.command.build_ext import build_ext

    CustomBuildExtCommand = build_ext


class custom_cythonize_sdist(sdist):
    def run(self):
        # Make sure the compiled Cython files in the distribution are up-to-date
        from Cython.Build import cythonize
        cythonize([
                   "lib/gamtools/cosegregation_internal.pyx",
                   "lib/gamtools/mirnylib_numutils_internal.pyx",
        ], language_level = "3")
        sdist.run(self)

# Utility function to read the README file.
# Used for the long_description.  It's nice, because now 1) we have a top level
# README file and 2) it's easier to type in the README file than to put a raw
# string in below ...
def read(fname):
    return open(os.path.join(os.path.dirname(__file__), fname)).read()

setup(
    name = "gamtools",
    version = "2.0.0alpha6",
    author = "Rob Beagrie",
    author_email = "rob@beagrie.co.uk",
    url = "https://gam.tools",
    description = ("A package containing some utilities for analyzing GAM data."),
    license = "Apache2.0",
    package_dir = {'': 'lib'},
    packages=['gamtools', 'gamtools.qc'],
    ext_modules = [Extension('gamtools.cosegregation_internal',
<<<<<<< HEAD
                   ["lib/gamtools/cosegregation_internal.pyx"]),
                   Extension('gamtools.mirnylib_numutils_internal',
                      ["lib/gamtools/mirnylib_numutils_internal.pyx"],),
                   ],
=======
                   ["lib/gamtools/cosegregation_internal.c"]),
                   Extension('gamtools.mirnylib_numutils_internal',
                      ["lib/gamtools/mirnylib_numutils_internal.c"],),
                   ],
    cmdclass = {
      'sdist': custom_cythonize_sdist,
      'build_ext': CustomBuildExtCommand,
    },
>>>>>>> 3b3228d8
    install_requires=[
      'numpy',
      'scipy',
      'pandas',
      'wrapit>=0.3.0',
      'pytest'],
    extras_require={
      ':python_version<"3.0"': ['doit==0.29.0'],
      ':python_version>="3.0"': ['doit==0.30.0'],
      ':python_version<"3.0"': ['mock'],
    },
    entry_points = {
                    'console_scripts': [
                        'gamtools = gamtools.main:main',
                        'create_empty_bedgraph = gamtools.utils:empty_bedgraph_from_cmdline',
                    ]
                   },
    long_description=read('README.md'),
    include_package_data=True,
    classifiers=[
        "Development Status :: 5 - Production/Stable",
        "Intended Audience :: Science/Research",
        "Topic :: Scientific/Engineering :: Bio-Informatics",
        "License :: OSI Approved :: Apache Software License",
    ],
)<|MERGE_RESOLUTION|>--- conflicted
+++ resolved
@@ -1,66 +1,26 @@
 import os
 import sys
 from setuptools import setup, Extension
-<<<<<<< HEAD
-
-def parse_setuppy_commands():
-    """Check the commands and respond appropriately (avoid
-    parsing Cython and template files if False).
-    """
-    args = sys.argv[1:]
-
-    if not args:
-        # User forgot to give an argument probably, let setuptools handle that.
-        return True
-
-    info_commands = ['--help-commands', '--name', '--version', '-V',
-                     '--fullname', '--author', '--author-email',
-                     '--maintainer', '--maintainer-email', '--contact',
-                     '--contact-email', '--url', '--license', '--description',
-                     '--long-description', '--platforms', '--classifiers',
-                     '--keywords', '--provides', '--requires', '--obsoletes',
-                     'egg_info', 'install_egg_info', 'rotate']
-
-    for command in info_commands:
-        if command in args:
-            return False
-    else:
-        return True
-
-
-if parse_setuppy_commands():
-
-    from Cython.Distutils import build_ext
-=======
 from setuptools.command.sdist import sdist
 from setuptools.command.build_ext import build_ext
->>>>>>> 3b3228d8
 
-    class CustomBuildExtCommand(build_ext):
-        """Customized setuptools build_ext command - checks numpy is installed."""
-        def run(self):
+class CustomBuildExtCommand(build_ext):
+    """Customized setuptools build_ext command - checks numpy is installed."""
+    def run(self):
 
-            # Check numpy is installed before trying to find the location
-            # of numpy headers
+        # Check numpy is installed before trying to find the location
+        # of numpy headers
 
-            try:
-                import numpy
-            except ImportError:
-                raise ImportError('numpy need to be installed before GAMtools can be '
-                                  'compiled. Try installing with "pip install numpy" '
-                                  'before installing GAMtools.')
+        try:
+            import numpy
+        except ImportError:
+            raise ImportError('numpy need to be installed before GAMtools can be '
+                              'compiled. Try installing with "pip install numpy" '
+                              'before installing GAMtools.')
 
-            self.include_dirs.append(numpy.get_include())
-            self.include_dirs.append('lib/gamtools/data/include')
+        self.include_dirs.append(numpy.get_include())
 
-            build_ext.run(self)
-
-else:
-
-    from setuptools.command.build_ext import build_ext
-
-    CustomBuildExtCommand = build_ext
-
+        build_ext.run(self)
 
 class custom_cythonize_sdist(sdist):
     def run(self):
@@ -90,12 +50,6 @@
     package_dir = {'': 'lib'},
     packages=['gamtools', 'gamtools.qc'],
     ext_modules = [Extension('gamtools.cosegregation_internal',
-<<<<<<< HEAD
-                   ["lib/gamtools/cosegregation_internal.pyx"]),
-                   Extension('gamtools.mirnylib_numutils_internal',
-                      ["lib/gamtools/mirnylib_numutils_internal.pyx"],),
-                   ],
-=======
                    ["lib/gamtools/cosegregation_internal.c"]),
                    Extension('gamtools.mirnylib_numutils_internal',
                       ["lib/gamtools/mirnylib_numutils_internal.c"],),
@@ -104,7 +58,6 @@
       'sdist': custom_cythonize_sdist,
       'build_ext': CustomBuildExtCommand,
     },
->>>>>>> 3b3228d8
     install_requires=[
       'numpy',
       'scipy',
